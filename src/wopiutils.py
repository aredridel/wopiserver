--- conflicted
+++ resolved
@@ -123,16 +123,10 @@
 
 def retrieveWopiLock(fileid, operation, lock, acctok):
   '''Retrieves and logs an existing lock for a given file'''
+  encacctok = flask.request.args['access_token'][-20:] if 'access_token' in flask.request.args else 'N/A'
   l = b''
-<<<<<<< HEAD
   for line in _ctx['st'].readfile(acctok['endpoint'], getLockName(acctok['filename']), acctok['userid']):
     if isinstance(line, IOError):
-=======
-  encacctok = flask.request.args['access_token'][-20:] if 'access_token' in flask.request.args else 'N/A'
-  for line in _ctx['st'].readfile(acctok['endpoint'], getLockName(acctok['filename']),
-                                  _ctx['wopi'].lockruid, _ctx['wopi'].lockrgid):
-    if 'ERROR on read' in str(line):
->>>>>>> 8a00f914
       return None     # no pre-existing lock found, or error attempting to read it: assume it does not exist
     # the following check is necessary as it happens to get a str instead of bytes
     l += line if isinstance(line, type(l)) else line.encode()
@@ -144,15 +138,8 @@
       # by jwt.decode() as we had stored it with a timed signature.
       raise jwt.exceptions.ExpiredSignatureError
   except (jwt.exceptions.DecodeError, jwt.exceptions.ExpiredSignatureError) as e:
-<<<<<<< HEAD
     _ctx['log'].warning('msg="%s" user="%s" filename="%s" token="%s" error="WOPI lock expired or invalid, ignoring" ' \
-                        'exception="%s"' % (operation.title(), acctok['userid'], acctok['filename'],
-                                            flask.request.args['access_token'][-20:], type(e)))
-=======
-    _ctx['log'].warning('msg="%s" user="%s:%s" filename="%s" token="%s" error="WOPI lock expired or invalid, ignoring" ' \
-                        'exception="%s"' % (operation.title(), acctok['ruid'], acctok['rgid'], acctok['filename'],
-                                            encacctok, type(e)))
->>>>>>> 8a00f914
+                        'exception="%s"' % (operation.title(), acctok['userid'], acctok['filename'], encacctok, type(e)))
     # the retrieved lock is not valid any longer, discard and remove it from the backend
     try:
       _ctx['st'].removefile(acctok['endpoint'], getLockName(acctok['filename']), acctok['userid'], 1)
